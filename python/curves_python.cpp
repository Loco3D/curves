#include "python_variables.h"
#include "archive_python_binding.h"
#include "optimization_python.h"

#include <boost/python.hpp>

namespace curves
{
  using namespace boost::python;

  /* base wrap of curve_abc and others parent abstract class: must implement all pure virtual methods */
  struct CurveWrapper : curve_abc_t, wrapper<curve_abc_t>
  {
      point_t operator()(const real) { return this->get_override("operator()")();}
      point_t derivate(const real, const std::size_t) { return this->get_override("derivate")();}
      std::size_t dim() { return this->get_override("dim")();}
      real min() { return this->get_override("min")();}
      real max() { return this->get_override("max")();}

  };
  struct Curve3Wrapper : curve_3_t, wrapper<curve_3_t>
  {
      point_t operator()(const real) { return this->get_override("operator()")();}
      point_t derivate(const real, const std::size_t) { return this->get_override("derivate")();}
      std::size_t dim() { return this->get_override("dim")();}
      real min() { return this->get_override("min")();}
      real max() { return this->get_override("max")();}

  };
  struct CurveRotationWrapper : curve_rotation_t, wrapper<curve_rotation_t>
  {
      point_t operator()(const real) { return this->get_override("operator()")();}
      point_t derivate(const real, const std::size_t) { return this->get_override("derivate")();}
      std::size_t dim() { return this->get_override("dim")();}
      real min() { return this->get_override("min")();}
      real max() { return this->get_override("max")();}

  };
  /* end base wrap of curve_abc */

  /* Template constructor bezier */
  template <typename Bezier, typename PointList, typename T_Point>
  Bezier* wrapBezierConstructorTemplate(const PointList& array, const real T_min =0., const real T_max =1.)
  {
    T_Point asVector = vectorFromEigenArray<PointList, T_Point>(array);
    return new Bezier(asVector.begin(), asVector.end(), T_min, T_max);
  }

  template <typename Bezier, typename PointList, typename T_Point, typename CurveConstraints>
  Bezier* wrapBezierConstructorConstraintsTemplate(const PointList& array, const CurveConstraints& constraints,
                                                   const real T_min =0., const real T_max =1.)
  {
    T_Point asVector = vectorFromEigenArray<PointList, T_Point>(array);
    return new Bezier(asVector.begin(), asVector.end(), constraints, T_min, T_max);
  }
  /* End Template constructor bezier */
  /* Helper converter constraintsX -> constraints 3 */
  curve_constraints3_t convertToConstraints3(curve_constraints_t constraintsX){
    curve_constraints3_t constraints3(3);
    constraints3.init_vel =point3_t(constraintsX.init_vel);
    constraints3.init_acc = point3_t(constraintsX.init_acc);
    constraints3.end_vel = point3_t(constraintsX.end_vel);
    constraints3.end_acc = point3_t(constraintsX.end_acc);
    return constraints3;
  }
  /* END helper converter constraintsX -> constraints 3 */

  /*3D constructors bezier */
  bezier3_t* wrapBezier3Constructor(const pointX_list_t& array)
  {
    return wrapBezierConstructorTemplate<bezier3_t, pointX_list_t, t_point3_t>(array) ;
  }
  bezier3_t* wrapBezier3ConstructorBounds(const pointX_list_t& array, const real T_min, const real T_max)
  {
    return wrapBezierConstructorTemplate<bezier3_t, pointX_list_t, t_point3_t>(array, T_min, T_max) ;
  }
  bezier3_t* wrapBezier3ConstructorConstraints(const pointX_list_t& array, const curve_constraints_t& constraints)
  {
    return wrapBezierConstructorConstraintsTemplate<bezier3_t, pointX_list_t, t_point3_t, curve_constraints3_t>(array, convertToConstraints3(constraints)) ;
  }
  bezier3_t* wrapBezier3ConstructorBoundsConstraints(const pointX_list_t& array, const curve_constraints_t& constraints,
                                                   const real T_min, const real T_max)
  {
    return wrapBezierConstructorConstraintsTemplate<bezier3_t, pointX_list_t, t_point3_t, curve_constraints3_t>(array, convertToConstraints3(constraints),T_min, T_max) ;
  }
  /*END 3D constructors bezier */

  /*constructors bezier */
  bezier_t* wrapBezierConstructor(const pointX_list_t& array)
  {
    return wrapBezierConstructorTemplate<bezier_t, pointX_list_t, t_pointX_t>(array) ;
  }
  bezier_t* wrapBezierConstructorBounds(const pointX_list_t& array, const real T_min, const real T_max)
  {
    return wrapBezierConstructorTemplate<bezier_t, pointX_list_t, t_pointX_t>(array, T_min, T_max) ;
  }
  bezier_t* wrapBezierConstructorConstraints(const pointX_list_t& array, const curve_constraints_t& constraints)
  {
    return wrapBezierConstructorConstraintsTemplate<bezier_t, pointX_list_t, t_pointX_t, curve_constraints_t>(array, constraints) ;
  }
  bezier_t* wrapBezierConstructorBoundsConstraints(const pointX_list_t& array, const curve_constraints_t& constraints,
                                                   const real T_min, const real T_max)
  {
    return wrapBezierConstructorConstraintsTemplate<bezier_t, pointX_list_t, t_pointX_t, curve_constraints_t>(array, constraints,
                                                                                                            T_min, T_max) ;
  }
  /*END constructors bezier */

  /* Wrap Cubic hermite spline */
  t_pair_pointX_tangent_t getPairsPointTangent(const pointX_list_t& points, const pointX_list_t& tangents)
  {
    t_pair_pointX_tangent_t res;
    if (points.size() != tangents.size())
    {
      throw std::length_error("size of points and tangents must be the same");
    }
    for(int i =0;i<points.cols();++i)
    {
      res.push_back(pair_pointX_tangent_t(points.col(i), tangents.col(i)));
    }
    return res;
  }

  cubic_hermite_spline_t* wrapCubicHermiteSplineConstructor(const pointX_list_t& points, const pointX_list_t& tangents,
                                                            const time_waypoints_t& time_pts)
  {
    t_pair_pointX_tangent_t ppt = getPairsPointTangent(points, tangents);
    std::vector<real> time_control_pts;
    for( int i =0; i<time_pts.size(); ++i)
    {
      time_control_pts.push_back(time_pts[i]);
    }
    return new cubic_hermite_spline_t(ppt.begin(), ppt.end(), time_control_pts);
  }
  /* End wrap Cubic hermite spline */

  /* Wrap polynomial */
  polynomial_t* wrapPolynomialConstructor1(const coeff_t& array, const real min, const real max)
  {
    return new polynomial_t(array, min, max);
  }
  polynomial_t* wrapPolynomialConstructor2(const coeff_t& array)
  {
    return new polynomial_t(array, 0., 1.);
  }
  polynomial_t* wrapPolynomialConstructorFromBoundaryConditionsDegree1(const pointX_t& init,const pointX_t& end,const real min, const real max)
  {
    return new polynomial_t(init,end,min,max);
  }
  polynomial_t* wrapPolynomialConstructorFromBoundaryConditionsDegree3(const pointX_t& init,const pointX_t& d_init,const pointX_t& end,const pointX_t& d_end,const real min, const real max)
  {
    return new polynomial_t(init,d_init,end,d_end,min,max);
  }
  polynomial_t* wrapPolynomialConstructorFromBoundaryConditionsDegree5(const pointX_t& init,const pointX_t& d_init,const pointX_t& dd_init,const pointX_t& end,const point_t& d_end,const point_t& dd_end,const real min, const real max)
  {
    return new polynomial_t(init,d_init,dd_init,end,d_end,dd_end,min,max);
  }
  /* End wrap polynomial */

  /* Wrap piecewise curve */
  piecewise_polynomial_curve_t* wrapPiecewisePolynomialCurveConstructor(const polynomial_t& pol)
  {
    return new piecewise_polynomial_curve_t(pol);
  }
  piecewise_polynomial_curve_t* wrapPiecewisePolynomialCurveEmptyConstructor()
  {
    return new piecewise_polynomial_curve_t();
  }
  piecewise_bezier_curve_t* wrapPiecewiseBezierCurveConstructor(const bezier_t& bc)
  {
    return new piecewise_bezier_curve_t(bc);
  }
  piecewise_bezier_linear_curve_t*  wrapPiecewiseLinearBezierCurveConstructor(const bezier_linear_variable_t& bc)
  {
      return new piecewise_bezier_linear_curve_t(bc);
  }
  piecewise_cubic_hermite_curve_t* wrapPiecewiseCubicHermiteCurveConstructor(const cubic_hermite_spline_t& ch)
  {
    return new piecewise_cubic_hermite_curve_t(ch);
  }
  static piecewise_polynomial_curve_t discretPointToPolynomialC0(const pointX_list_t& points, const time_waypoints_t& time_points){
    t_pointX_t points_list = vectorFromEigenArray<pointX_list_t,t_pointX_t>(points);
    t_time_t time_points_list = vectorFromEigenVector<time_waypoints_t,t_time_t>(time_points);
    return piecewise_polynomial_curve_t::convert_discrete_points_to_polynomial<polynomial_t>(points_list,time_points_list);
  }
  static piecewise_polynomial_curve_t discretPointToPolynomialC1(const pointX_list_t& points,const pointX_list_t& points_derivative, const time_waypoints_t& time_points){
    t_pointX_t points_list = vectorFromEigenArray<pointX_list_t,t_pointX_t>(points);
    t_pointX_t points_derivative_list = vectorFromEigenArray<pointX_list_t,t_pointX_t>(points_derivative);
    t_time_t time_points_list = vectorFromEigenVector<time_waypoints_t,t_time_t>(time_points);
    return piecewise_polynomial_curve_t::convert_discrete_points_to_polynomial<polynomial_t>(points_list,points_derivative_list,time_points_list);
  }
  static piecewise_polynomial_curve_t discretPointToPolynomialC2(const pointX_list_t& points,const pointX_list_t& points_derivative,const pointX_list_t& points_second_derivative, const time_waypoints_t& time_points){
    t_pointX_t points_list = vectorFromEigenArray<pointX_list_t,t_pointX_t>(points);
    t_pointX_t points_derivative_list = vectorFromEigenArray<pointX_list_t,t_pointX_t>(points_derivative);
    t_pointX_t points_second_derivative_list = vectorFromEigenArray<pointX_list_t,t_pointX_t>(points_second_derivative);

    t_time_t time_points_list = vectorFromEigenVector<time_waypoints_t,t_time_t>(time_points);
    return piecewise_polynomial_curve_t::convert_discrete_points_to_polynomial<polynomial_t>(points_list,points_derivative_list,points_second_derivative_list,time_points_list);
  }
  void addFinalPointC0(piecewise_polynomial_curve_t self,const pointX_t& end,const real time){
    if(self.is_continuous(1))
      std::cout<<"Warning: by adding this final point to the piecewise curve, you loose C1 continuity and only guarantee C0 continuity."<<std::endl;
    polynomial_t pol(self(self.max()),end,self.max(),time);
    self.add_curve(pol);
  }
  void addFinalPointC1(piecewise_polynomial_curve_t self,const pointX_t& end,const pointX_t& d_end,const real time){
    if(self.is_continuous(2))
      std::cout<<"Warning: by adding this final point to the piecewise curve, you loose C2 continuity and only guarantee C1 continuity."<<std::endl;
    if(!self.is_continuous(1))
      std::cout<<"Warning: the current piecewise curve is not C1 continuous."<<std::endl;
    polynomial_t pol(self(self.max()),self.derivate(self.max(),1),end,d_end,self.max(),time);
    self.add_curve(pol);
  }
  void addFinalPointC2(piecewise_polynomial_curve_t self,const pointX_t& end,const pointX_t& d_end,const pointX_t& dd_end,const real time){
    if(self.is_continuous(3))
      std::cout<<"Warning: by adding this final point to the piecewise curve, you loose C3 continuity and only guarantee C2 continuity."<<std::endl;
    if(!self.is_continuous(2))
      std::cout<<"Warning: the current piecewise curve is not C2 continuous."<<std::endl;
    polynomial_t pol(self(self.max()),self.derivate(self.max(),1),self.derivate(self.max(),2),end,d_end,dd_end,self.max(),time);
    self.add_curve(pol);
  }


  /* end wrap piecewise polynomial curve */

  /* Wrap exact cubic spline */
  t_waypoint_t getWayPoints(const coeff_t& array, const time_waypoints_t& time_wp)
  {
    t_waypoint_t res;
    for(int i =0;i<array.cols();++i)
    {
      res.push_back(std::make_pair(time_wp(i), array.col(i)));
    }
    return res;
  }

  exact_cubic_t* wrapExactCubicConstructor(const coeff_t& array, const time_waypoints_t& time_wp)
  {
    t_waypoint_t wps = getWayPoints(array, time_wp);
    return new exact_cubic_t(wps.begin(), wps.end());
  }

  exact_cubic_t* wrapExactCubicConstructorConstraint(const coeff_t& array, const time_waypoints_t& time_wp,
                                                     const curve_constraints_t& constraints)
  {
    t_waypoint_t wps = getWayPoints(array, time_wp);
    return new exact_cubic_t(wps.begin(), wps.end(), constraints);
  }

  /// For constraints XD
  pointX_t get_init_vel(const curve_constraints_t& c)
  {
    return c.init_vel;
  }

  pointX_t get_init_acc(const curve_constraints_t& c)
  {
    return c.init_acc;
  }

  pointX_t get_init_jerk(const curve_constraints_t& c)
  {
      return c.init_jerk;
  }

  pointX_t get_end_vel(const curve_constraints_t& c)
  {
    return c.end_vel;
  }

  pointX_t get_end_acc(const curve_constraints_t& c)
  {
    return c.end_acc;
  }

  pointX_t get_end_jerk(const curve_constraints_t& c)
  {
      return c.end_jerk;
  }

  void set_init_vel(curve_constraints_t& c, const pointX_t& val)
  {
    c.init_vel = val;
  }

  void set_init_acc(curve_constraints_t& c, const pointX_t& val)
  {
    c.init_acc = val;
  }

  void set_init_jerk(curve_constraints_t& c, const pointX_t& val)
  {
      c.init_jerk = val;
  }

  void set_end_vel(curve_constraints_t& c, const pointX_t& val)
  {
    c.end_vel = val;
  }

  void set_end_acc(curve_constraints_t& c, const pointX_t& val)
  {
    c.end_acc = val;
  }

  void set_end_jerk(curve_constraints_t& c, const pointX_t& val)
  {
      c.end_jerk = val;
  }

  bezier_t* bezier_linear_variable_t_evaluate(const bezier_linear_variable_t* b, const pointX_t& x)
  {
     return new bezier_t(evaluateLinear<bezier_t, bezier_linear_variable_t>(*b, x));
  }

  bezier_t::piecewise_bezier_curve_t (bezier_t::*splitspe)(const bezier_t::vector_x_t&) const = &bezier_t::split;
  bezier_linear_variable_t::piecewise_bezier_curve_t (bezier_linear_variable_t::*split_py)(const bezier_linear_variable_t::vector_x_t&) const = &bezier_linear_variable_t::split;

  /* End wrap exact cubic spline */

  /* Wrap SO3Linear */
  SO3Linear_t* wrapSO3LinearConstructorFromQuaternion(const quaternion_t& init_rot, const quaternion_t& end_rot, const real min, const real max)
  {
    return new SO3Linear_t(init_rot,end_rot, min, max);
  }

  SO3Linear_t* wrapSO3LinearConstructorFromMatrix(const matrix3_t& init_rot, const matrix3_t& end_rot, const real min, const real max)
  {
    return new SO3Linear_t(init_rot,end_rot, min, max);
  }

  /* End wrap SO3Linear */

  /* Wrap SE3Curves */
  SE3Curve_t* wrapSE3CurveFromTransform(const matrix4_t& init_pose, const matrix4_t& end_pose, const real min, const real max)
  {
    return new SE3Curve_t(transform_t(init_pose),transform_t(end_pose), min, max);
  }


  SE3Curve_t* wrapSE3CurveFromBezier3Translation(bezier3_t& translation_curve,const matrix3_t& init_rot, const matrix3_t& end_rot )
  {
    bezier_t* translation = new bezier_t(translation_curve.waypoints().begin(),translation_curve.waypoints().end(),translation_curve.min(),translation_curve.max());
    return new SE3Curve_t(translation,init_rot,end_rot);
  }

  SE3Curve_t* wrapSE3CurveFromTranslation(curve_abc_t& translation_curve,const matrix3_t& init_rot, const matrix3_t& end_rot )
  {
    return new SE3Curve_t(&translation_curve,init_rot,end_rot);
  }


  SE3Curve_t* wrapSE3CurveFromTwoCurves(curve_abc_t& translation_curve, curve_rotation_t& rotation_curve)
  {
    return new SE3Curve_t(&translation_curve,&rotation_curve);
  }


  matrix4_t se3Return(const SE3Curve_t& curve, const real t)
  {
    return curve(t).matrix();
  }

  pointX_t se3ReturnDerivate(const SE3Curve_t& curve, const real t, const std::size_t order)
  {
    return curve.derivate(t,order);
  }

  matrix3_t se3returnRotation(const SE3Curve_t& curve, const real t)
  {
    return curve(t).rotation();
  }

  pointX_t se3returnTranslation(const SE3Curve_t& curve, const real t)
  {
    return pointX_t(curve(t).translation());
  }

  /* End wrap SE3Curves */

  // TO DO : Replace all load and save function for serialization in class by using 
  //         SerializableVisitor in archive_python_binding.
  BOOST_PYTHON_MODULE(curves)
  {
    /** BEGIN eigenpy init**/
    eigenpy::enableEigenPy();
    eigenpy::enableEigenPySpecific<pointX_t,pointX_t>();
    eigenpy::enableEigenPySpecific<pointX_list_t,pointX_list_t>();
    eigenpy::enableEigenPySpecific<coeff_t,coeff_t>();
    eigenpy::enableEigenPySpecific<point_list_t,point_list_t>();
    eigenpy::enableEigenPySpecific<matrix3_t,matrix3_t>();
    eigenpy::enableEigenPySpecific<matrix4_t,matrix4_t>();
    //eigenpy::enableEigenPySpecific<quaternion_t,quaternion_t>();
    eigenpy::exposeQuaternion();
    /*eigenpy::exposeAngleAxis();
    eigenpy::exposeQuaternion();*/
    /** END eigenpy init**/
    class_<CurveWrapper,boost::noncopyable>("curve",no_init)
        .def("__call__", pure_virtual(&curve_abc_t::operator()),"Evaluate the curve at the given time.",args("self","t"))
        .def("derivate", pure_virtual(&curve_abc_t::derivate),"Evaluate the derivative of order N of curve at time t.",args("self","t","N"))
        .def("min", pure_virtual(&curve_abc_t::min), "Get the LOWER bound on interval definition of the curve.")
        .def("max", pure_virtual(&curve_abc_t::max),"Get the HIGHER bound on interval definition of the curve.")
        .def("dim", pure_virtual(&curve_abc_t::dim),"Get the dimension of the curve.")
        .def("saveAsText", pure_virtual(&curve_abc_t::saveAsText<curve_abc_t>),bp::args("filename"),"Saves *this inside a text file.")
        .def("loadFromText",pure_virtual(&curve_abc_t::loadFromText<curve_abc_t>),bp::args("filename"),"Loads *this from a text file.")
        .def("saveAsXML",pure_virtual(&curve_abc_t::saveAsXML<curve_abc_t>),bp::args("filename","tag_name"),"Saves *this inside a XML file.")
        .def("loadFromXML",pure_virtual(&curve_abc_t::loadFromXML<curve_abc_t>),bp::args("filename","tag_name"),"Loads *this from a XML file.")
        .def("saveAsBinary",pure_virtual(&curve_abc_t::saveAsBinary<curve_abc_t>),bp::args("filename"),"Saves *this inside a binary file.")
        .def("loadFromBinary",pure_virtual(&curve_abc_t::loadFromBinary<curve_abc_t>),bp::args("filename"),"Loads *this from a binary file.")
        ;

    class_<Curve3Wrapper,boost::noncopyable, bases<curve_abc_t> >("curve3",no_init)
        .def("__call__", pure_virtual(&curve_3_t::operator()),"Evaluate the curve at the given time.",args("self","t"))
        .def("derivate", pure_virtual(&curve_3_t::derivate),"Evaluate the derivative of order N of curve at time t.",args("self","t","N"))
        .def("min", pure_virtual(&curve_3_t::min), "Get the LOWER bound on interval definition of the curve.")
        .def("max", pure_virtual(&curve_3_t::max),"Get the HIGHER bound on interval definition of the curve.")
        .def("dim", pure_virtual(&curve_3_t::dim),"Get the dimension of the curve.")
        ;

    class_<CurveRotationWrapper,boost::noncopyable, bases<curve_abc_t> >("curve_rotation",no_init)
        .def("__call__", pure_virtual(&curve_rotation_t::operator()),"Evaluate the curve at the given time.",args("self","t"))
        .def("derivate", pure_virtual(&curve_rotation_t::derivate),"Evaluate the derivative of order N of curve at time t.",args("self","t","N"))
        .def("min", pure_virtual(&curve_rotation_t::min), "Get the LOWER bound on interval definition of the curve.")
        .def("max", pure_virtual(&curve_rotation_t::max),"Get the HIGHER bound on interval definition of the curve.")
        .def("dim", pure_virtual(&curve_rotation_t::dim),"Get the dimension of the curve.")
        ;

    /** BEGIN bezier3 curve**/
    class_<bezier3_t, bases<curve_3_t> >("bezier3", init<>())
      .def("__init__", make_constructor(&wrapBezier3Constructor))
      .def("__init__", make_constructor(&wrapBezier3ConstructorBounds))
      .def("__init__", make_constructor(&wrapBezier3ConstructorConstraints))
      .def("__init__", make_constructor(&wrapBezier3ConstructorBoundsConstraints))
      .def("compute_derivate", &bezier3_t::compute_derivate)
      .def("compute_primitive", &bezier3_t::compute_primitive)
      .def("waypointAtIndex", &bezier3_t::waypointAtIndex)
      .def_readonly("degree", &bezier3_t::degree_)
      .def_readonly("nbWaypoints", &bezier3_t::size_)
      .def("saveAsText", &bezier3_t::saveAsText<bezier3_t>,bp::args("filename"),"Saves *this inside a text file.")
      .def("loadFromText",&bezier3_t::loadFromText<bezier3_t>,bp::args("filename"),"Loads *this from a text file.")
      .def("saveAsXML",&bezier3_t::saveAsXML<bezier3_t>,bp::args("filename","tag_name"),"Saves *this inside a XML file.")
      .def("loadFromXML",&bezier3_t::loadFromXML<bezier3_t>,bp::args("filename","tag_name"),"Loads *this from a XML file.")
      .def("saveAsBinary",&bezier3_t::saveAsBinary<bezier3_t>,bp::args("filename"),"Saves *this inside a binary file.")
      .def("loadFromBinary",&bezier3_t::loadFromBinary<bezier3_t>,bp::args("filename"),"Loads *this from a binary file.")
      //.def(SerializableVisitor<bezier_t>())
    ;
    /** END bezier3 curve**/
    /** BEGIN bezier curve**/
    class_<bezier_t, bases<curve_abc_t> >("bezier", init<>())
      .def("__init__", make_constructor(&wrapBezierConstructor))
      .def("__init__", make_constructor(&wrapBezierConstructorBounds))
      .def("__init__", make_constructor(&wrapBezierConstructorConstraints))
      .def("__init__", make_constructor(&wrapBezierConstructorBoundsConstraints))
      .def("compute_derivate", &bezier_t::compute_derivate)
      .def("compute_primitive", &bezier_t::compute_primitive)
      .def("waypointAtIndex", &bezier_t::waypointAtIndex)
      .def_readonly("degree", &bezier_t::degree_)
      .def_readonly("nbWaypoints", &bezier_t::size_)
      .def("split", splitspe)
      .def("saveAsText", &bezier_t::saveAsText<bezier_t>,bp::args("filename"),"Saves *this inside a text file.")
      .def("loadFromText",&bezier_t::loadFromText<bezier_t>,bp::args("filename"),"Loads *this from a text file.")
      .def("saveAsXML",&bezier_t::saveAsXML<bezier_t>,bp::args("filename","tag_name"),"Saves *this inside a XML file.")
      .def("loadFromXML",&bezier_t::loadFromXML<bezier_t>,bp::args("filename","tag_name"),"Loads *this from a XML file.")
      .def("saveAsBinary",&bezier_t::saveAsBinary<bezier_t>,bp::args("filename"),"Saves *this inside a binary file.")
      .def("loadFromBinary",&bezier_t::loadFromBinary<bezier_t>,bp::args("filename"),"Loads *this from a binary file.")
      //.def(SerializableVisitor<bezier_t>())
    ;
    /** END bezier curve**/
    /** BEGIN variable points bezier curve**/
    class_<matrix_pair>
        ("matrix_pair", no_init)
        .def_readonly("A", &matrix_pair::A)
        .def_readonly("b", &matrix_pair::b)
        ;

    class_<LinearBezierVector>
    ("bezierVarVector", no_init)
      .def_readonly("size", &LinearBezierVector::size)
      .def("at", &LinearBezierVector::at, return_value_policy<manage_new_object>())
    ;

    class_<linear_variable_t>
    ("linear_variable", init<>())
        .def(init<linear_variable_t::vector_x_t>())
        .def(init<linear_variable_t::matrix_x_t>())
        .def(init<linear_variable_t::matrix_x_t, linear_variable_t::vector_x_t>())
        .def(init<linear_variable_t::matrix_x_t, linear_variable_t::vector_x_t>())
        .def("__call__", &linear_variable_t::operator())
        .def(self += linear_variable_t())
        .def(self -= linear_variable_t())
        .def(self *= double())
        .def(self /= double())
        .def("B", &linear_variable_t::B, return_value_policy<copy_const_reference>())
        .def("c", &linear_variable_t::c, return_value_policy<copy_const_reference>())
        .def("size", &linear_variable_t::size)
        .def("isZero", &linear_variable_t::isZero)
        .def("norm", &linear_variable_t::norm)
        ;

    class_<bezier_linear_variable_t>
    ("bezier_linear_variable", no_init)
        .def("__init__", make_constructor(&wrapBezierLinearConstructor))
        .def("__init__", make_constructor(&wrapBezierLinearConstructorBounds))
        .def("min", &bezier_linear_variable_t::min)
        .def("max", &bezier_linear_variable_t::max)
        .def("__call__", &bezier_linear_variable_t::operator())
        .def("evaluate", &bezier_linear_variable_t_evaluate, bp::return_value_policy<bp::manage_new_object>())
        .def("derivate", &bezier_linear_variable_t::derivate)
        .def("compute_derivate", &bezier_linear_variable_t::compute_derivate)
        .def("compute_primitive", &bezier_linear_variable_t::compute_primitive)
        .def("split", split_py)
        .def("waypoints", &wayPointsToLists, return_value_policy<manage_new_object>())
        .def("waypointAtIndex", &bezier_linear_variable_t::waypointAtIndex)
        .def_readonly("degree", &bezier_linear_variable_t::degree_)
        .def_readonly("nbWaypoints", &bezier_linear_variable_t::size_)
        ;


    class_<quadratic_variable_t >
        ("cost", no_init)
        .add_property("A", &cost_t_quad)
        .add_property("b", &cost_t_linear)
        .add_property("c", &cost_t_constant)
        ;

    /** END variable points bezier curve**/
    /** BEGIN polynomial curve function**/
    class_<polynomial_t , bases<curve_abc_t> >("polynomial",  init<>())
      .def("__init__", make_constructor(&wrapPolynomialConstructor1,default_call_policies(),args("coeffs","min","max")),
           "Create polynomial spline from an Eigen matrix of coefficient defined for t \in [min,max]."
           " The matrix should contain one coefficient per column, from the zero order coefficient,up to the highest order."
           " Spline order is given by the number of the columns -1.")
      .def("__init__", make_constructor(&wrapPolynomialConstructor2,default_call_policies(),arg("coeffs")),
           "Create polynomial spline from an Eigen matrix of coefficient defined for t \in [0,1]."
           " The matrix should contain one coefficient per column, from the zero order coefficient,up to the highest order."
           " Spline order is given by the number of the columns -1.")
      .def("__init__", make_constructor(&wrapPolynomialConstructorFromBoundaryConditionsDegree1,
                                        default_call_policies(),args("init","end","min","max")),
           "Create a polynomial of degree 1 defined for t \in [min,max], "
           "such that c(min) == init and c(max) == end.")
      .def("__init__", make_constructor(&wrapPolynomialConstructorFromBoundaryConditionsDegree3,
                                        default_call_policies(),args("init","d_init","end","d_end","min","max")),
          "Create a polynomial of degree 3 defined for t \in [min,max], "
          "such that c(min) == init and c(max) == end"
          " dc(min) == d_init and dc(max) == d_end")
      .def("__init__", make_constructor(&wrapPolynomialConstructorFromBoundaryConditionsDegree5,
                                        default_call_policies(),
                                        args("init","d_init","dd_init","end","d_end","dd_end","min","max")),
           "Create a polynomial of degree 5 defined for t \in [min,max], "
           "such that c(min) == init and c(max) == end"
           " dc(min) == d_init and dc(max) == d_end"
           " ddc(min) == dd_init and ddc(max) == dd_end")
      .def("coeffAtDegree", &polynomial_t::coeffAtDegree)
      .def("coeff", &polynomial_t::coeff)
      .def("compute_derivate", &polynomial_t::compute_derivate,"Compute derivative of order N of curve at time t.")
      .def("saveAsText", &polynomial_t::saveAsText<polynomial_t>,bp::args("filename"),"Saves *this inside a text file.")
      .def("loadFromText",&polynomial_t::loadFromText<polynomial_t>,bp::args("filename"),"Loads *this from a text file.")
      .def("saveAsXML",&polynomial_t::saveAsXML<polynomial_t>,bp::args("filename","tag_name"),"Saves *this inside a XML file.")
      .def("loadFromXML",&polynomial_t::loadFromXML<polynomial_t>,bp::args("filename","tag_name"),"Loads *this from a XML file.")
      .def("saveAsBinary",&polynomial_t::saveAsBinary<polynomial_t>,bp::args("filename"),"Saves *this inside a binary file.")
      .def("loadFromBinary",&polynomial_t::loadFromBinary<polynomial_t>,bp::args("filename"),"Loads *this from a binary file.")
      ;

    /** END polynomial function**/
    /** BEGIN piecewise curve function **/
    class_<piecewise_polynomial_curve_t , bases<curve_abc_t> >
    ("piecewise_polynomial_curve", init<>())
      .def("__init__", make_constructor(&wrapPiecewisePolynomialCurveConstructor,default_call_policies(),arg("curve")),
           "Create a peicewise-polynomial curve containing the given polynomial curve.")
      .def("FromPointsList",&discretPointToPolynomialC0,
           "Create a piecewise-polynomial connecting exactly all the given points at the given time. The created piecewise is C0 continuous.",args("points","time_points"))
       .def("FromPointsList",&discretPointToPolynomialC1,
             "Create a piecewise-polynomial connecting exactly all the given points at the given time and respect the given points derivative values. The created piecewise is C1 continuous.",args("points","points_derivative","time_points"))
       .def("FromPointsList",&discretPointToPolynomialC2,
             "Create a piecewise-polynomial connecting exactly all the given points at the given time and respect the given points derivative and second derivative values. The created piecewise is C2 continuous.",args("points","points_derivative","points_second_derivative","time_points"))
      .staticmethod("FromPointsList")
      .def("append",&addFinalPointC0,
           "Append a new polynomial curve of degree 1 at the end of the piecewise curve, defined between self.max() and time and connecting exactly self(self.max()) and end",args("self","end","time"))
       .def("append",&addFinalPointC1,
             "Append a new polynomial curve of degree 3 at the end of the piecewise curve, defined between self.max() and time and connecting exactly self(self.max()) and end. It guarantee C1 continuity and guarantee that self.derivate(time,1) == d_end",args("self","end","d_end","time"))
       .def("append",&addFinalPointC2,
              "Append a new polynomial curve of degree 5 at the end of the piecewise curve, defined between self.max() and time and connecting exactly self(self.max()) and end. It guarantee C2 continuity and guarantee that self.derivate(time,1) == d_end and self.derivate(time,2) == dd_end",args("self","end","d_end","d_end","time"))
      .def("compute_derivate",&piecewise_polynomial_curve_t::compute_derivate,"Return a piecewise_polynomial curve which is the derivate of this.",args("self","order"))
      .def("append", &piecewise_polynomial_curve_t::add_curve,
           "Add a new curve to piecewise curve, which should be defined in T_{min},T_{max}] "
           "where T_{min} is equal toT_{max} of the actual piecewise curve.")
      .def("is_continuous", &piecewise_polynomial_curve_t::is_continuous,"Check if the curve is continuous at the given order.")
<<<<<<< HEAD
      .def("convert_piecewise_curve_to_bezier", &piecewise_polynomial_curve_t::convert_piecewise_curve_to_bezier<bezier_t>,
           "Convert a piecewise polynomial curve to to a piecewise bezier curve")
      .def("convert_piecewise_curve_to_cubic_hermite", &piecewise_polynomial_curve_t::convert_piecewise_curve_to_cubic_hermite<cubic_hermite_spline_t>,
           "Convert a piecewise polynomial curve to to a piecewise cubic hermite spline")
=======
      .def("curve_at_index",&piecewise_polynomial_curve_t::curve_at_index, return_value_policy<copy_const_reference>())
      .def("curve_at_time" ,&piecewise_polynomial_curve_t::curve_at_time , return_value_policy<copy_const_reference>())
      .def("num_curves" ,&piecewise_polynomial_curve_t::num_curves)
>>>>>>> b0684cb0
      .def("saveAsText", &piecewise_polynomial_curve_t::saveAsText<piecewise_polynomial_curve_t>,bp::args("filename"),"Saves *this inside a text file.")
      .def("loadFromText",&piecewise_polynomial_curve_t::loadFromText<piecewise_polynomial_curve_t>,bp::args("filename"),"Loads *this from a text file.")
      .def("saveAsXML",&piecewise_polynomial_curve_t::saveAsXML<piecewise_polynomial_curve_t>,bp::args("filename","tag_name"),"Saves *this inside a XML file.")
      .def("loadFromXML",&piecewise_polynomial_curve_t::loadFromXML<piecewise_polynomial_curve_t>,bp::args("filename","tag_name"),"Loads *this from a XML file.")
      .def("saveAsBinary",&piecewise_polynomial_curve_t::saveAsBinary<piecewise_polynomial_curve_t>,bp::args("filename"),"Saves *this inside a binary file.")
      .def("loadFromBinary",&piecewise_polynomial_curve_t::loadFromBinary<piecewise_polynomial_curve_t>,bp::args("filename"),"Loads *this from a binary file.")
      ;

    class_<piecewise_bezier_curve_t , bases<curve_abc_t> >
    ("piecewise_bezier_curve", init<>())
      .def("__init__", make_constructor(&wrapPiecewiseBezierCurveConstructor))
      .def("compute_derivate",&piecewise_polynomial_curve_t::compute_derivate,"Return a piecewise_polynomial curve which is the derivate of this.",args("self","order"))
      .def("add_curve", &piecewise_bezier_curve_t::add_curve)
      .def("is_continuous", &piecewise_bezier_curve_t::is_continuous)
<<<<<<< HEAD
      .def("convert_piecewise_curve_to_polynomial", &piecewise_bezier_curve_t::convert_piecewise_curve_to_polynomial<polynomial_t>,
           "Convert a piecewise bezier curve to to a piecewise polynomial curve")
      .def("convert_piecewise_curve_to_cubic_hermite", &piecewise_bezier_curve_t::convert_piecewise_curve_to_cubic_hermite<cubic_hermite_spline_t>,
           "Convert a piecewise bezier curve to to a piecewise cubic hermite spline")
=======
      .def("curve_at_index",&piecewise_bezier_curve_t::curve_at_index, return_value_policy<copy_const_reference>())
      .def("curve_at_time" ,&piecewise_bezier_curve_t::curve_at_time , return_value_policy<copy_const_reference>())
      .def("num_curves" ,&piecewise_bezier_curve_t::num_curves)
>>>>>>> b0684cb0
      .def("saveAsText", &piecewise_bezier_curve_t::saveAsText<piecewise_bezier_curve_t>,bp::args("filename"),"Saves *this inside a text file.")
      .def("loadFromText",&piecewise_bezier_curve_t::loadFromText<piecewise_bezier_curve_t>,bp::args("filename"),"Loads *this from a text file.")
      .def("saveAsXML",&piecewise_bezier_curve_t::saveAsXML<piecewise_bezier_curve_t>,bp::args("filename","tag_name"),"Saves *this inside a XML file.")
      .def("loadFromXML",&piecewise_bezier_curve_t::loadFromXML<piecewise_bezier_curve_t>,bp::args("filename","tag_name"),"Loads *this from a XML file.")
      .def("saveAsBinary",&piecewise_bezier_curve_t::saveAsBinary<piecewise_bezier_curve_t>,bp::args("filename"),"Saves *this inside a binary file.")
      .def("loadFromBinary",&piecewise_bezier_curve_t::loadFromBinary<piecewise_bezier_curve_t>,bp::args("filename"),"Loads *this from a binary file.")
      ;

    class_<piecewise_cubic_hermite_curve_t, bases<curve_abc_t> >
    ("piecewise_cubic_hermite_curve", init<>())
      .def("__init__", make_constructor(&wrapPiecewiseCubicHermiteCurveConstructor))
      .def("add_curve", &piecewise_cubic_hermite_curve_t::add_curve)
<<<<<<< HEAD
      .def("is_continuous", &piecewise_cubic_hermite_curve_t::is_continuous)
      .def("convert_piecewise_curve_to_polynomial", &piecewise_cubic_hermite_curve_t::convert_piecewise_curve_to_polynomial<polynomial_t>,
           "Convert a piecewise cubic hermite spline to to a piecewise polynomial curve")
      .def("convert_piecewise_curve_to_bezier", &piecewise_cubic_hermite_curve_t::convert_piecewise_curve_to_bezier<bezier_t>,
           "Convert a piecewise cubic hermite spline to to a piecewise bezier curve")
=======
      .def("is_continuous", &piecewise_cubic_hermite_curve_t::is_continuous,"Check if the curve is continuous at the given order.")
      .def("curve_at_index",&piecewise_cubic_hermite_curve_t::curve_at_index, return_value_policy<copy_const_reference>())
      .def("curve_at_time" ,&piecewise_cubic_hermite_curve_t::curve_at_time , return_value_policy<copy_const_reference>())
      .def("num_curves" ,&piecewise_cubic_hermite_curve_t::num_curves)
>>>>>>> b0684cb0
      .def("saveAsText", &piecewise_cubic_hermite_curve_t::saveAsText<piecewise_cubic_hermite_curve_t>,bp::args("filename"),"Saves *this inside a text file.")
      .def("loadFromText",&piecewise_cubic_hermite_curve_t::loadFromText<piecewise_cubic_hermite_curve_t>,bp::args("filename"),"Loads *this from a text file.")
      .def("saveAsXML",&piecewise_cubic_hermite_curve_t::saveAsXML<piecewise_cubic_hermite_curve_t>,bp::args("filename","tag_name"),"Saves *this inside a XML file.")
      .def("loadFromXML",&piecewise_cubic_hermite_curve_t::loadFromXML<piecewise_cubic_hermite_curve_t>,bp::args("filename","tag_name"),"Loads *this from a XML file.")
      .def("saveAsBinary",&piecewise_cubic_hermite_curve_t::saveAsBinary<piecewise_cubic_hermite_curve_t>,bp::args("filename"),"Saves *this inside a binary file.")
      .def("loadFromBinary",&piecewise_cubic_hermite_curve_t::loadFromBinary<piecewise_cubic_hermite_curve_t>,bp::args("filename"),"Loads *this from a binary file.")
      ;

    class_<piecewise_bezier_linear_curve_t, bases<curve_abc_t> >
    ("piecewise_bezier_linear_curve_t", init<>())
      .def("__init__", make_constructor(&wrapPiecewiseLinearBezierCurveConstructor))
      .def("add_curve", &piecewise_bezier_linear_curve_t::add_curve)
      .def("is_continuous", &piecewise_bezier_linear_curve_t::is_continuous,"Check if the curve is continuous at the given order.")
      .def("curve_at_index",&piecewise_bezier_linear_curve_t::curve_at_index, return_value_policy<copy_const_reference>())
      .def("curve_at_time" ,&piecewise_bezier_linear_curve_t::curve_at_time , return_value_policy<copy_const_reference>())
      .def("num_curves" ,&piecewise_bezier_linear_curve_t::num_curves)
      .def("saveAsText", &piecewise_bezier_linear_curve_t::saveAsText<piecewise_bezier_linear_curve_t>,bp::args("filename"),"Saves *this inside a text file.")
      .def("loadFromText",&piecewise_bezier_linear_curve_t::loadFromText<piecewise_bezier_linear_curve_t>,bp::args("filename"),"Loads *this from a text file.")
      .def("saveAsXML",&piecewise_bezier_linear_curve_t::saveAsXML<piecewise_bezier_linear_curve_t>,bp::args("filename","tag_name"),"Saves *this inside a XML file.")
      .def("loadFromXML",&piecewise_bezier_linear_curve_t::loadFromXML<piecewise_bezier_linear_curve_t>,bp::args("filename","tag_name"),"Loads *this from a XML file.")
      .def("saveAsBinary",&piecewise_bezier_linear_curve_t::saveAsBinary<piecewise_bezier_linear_curve_t>,bp::args("filename"),"Saves *this inside a binary file.")
      .def("loadFromBinary",&piecewise_bezier_linear_curve_t::loadFromBinary<piecewise_bezier_linear_curve_t>,bp::args("filename"),"Loads *this from a binary file.")
      ;

    /** END piecewise curve function **/
    /** BEGIN exact_cubic curve**/
    class_<exact_cubic_t, bases<curve_abc_t> >
    ("exact_cubic", init<>())
      .def("__init__", make_constructor(&wrapExactCubicConstructor))
      .def("__init__", make_constructor(&wrapExactCubicConstructorConstraint))
      .def("getNumberSplines", &exact_cubic_t::getNumberSplines)
      .def("getSplineAt", &exact_cubic_t::getSplineAt)
      .def("saveAsText", &exact_cubic_t::saveAsText<exact_cubic_t>,bp::args("filename"),"Saves *this inside a text file.")
      .def("loadFromText",&exact_cubic_t::loadFromText<exact_cubic_t>,bp::args("filename"),"Loads *this from a text file.")
      .def("saveAsXML",&exact_cubic_t::saveAsXML<exact_cubic_t>,bp::args("filename","tag_name"),"Saves *this inside a XML file.")
      .def("loadFromXML",&exact_cubic_t::loadFromXML<exact_cubic_t>,bp::args("filename","tag_name"),"Loads *this from a XML file.")
      .def("saveAsBinary",&exact_cubic_t::saveAsBinary<exact_cubic_t>,bp::args("filename"),"Saves *this inside a binary file.")
      .def("loadFromBinary",&exact_cubic_t::loadFromBinary<exact_cubic_t>,bp::args("filename"),"Loads *this from a binary file.")
      ;

    /** END exact_cubic curve**/
    /** BEGIN cubic_hermite_spline **/
    class_<cubic_hermite_spline_t, bases<curve_abc_t> >
    ("cubic_hermite_spline", init<>())
      .def("__init__", make_constructor(&wrapCubicHermiteSplineConstructor))
      .def("saveAsText", &cubic_hermite_spline_t::saveAsText<cubic_hermite_spline_t>,bp::args("filename"),"Saves *this inside a text file.")
      .def("loadFromText",&cubic_hermite_spline_t::loadFromText<cubic_hermite_spline_t>,bp::args("filename"),"Loads *this from a text file.")
      .def("saveAsXML",&cubic_hermite_spline_t::saveAsXML<cubic_hermite_spline_t>,bp::args("filename","tag_name"),"Saves *this inside a XML file.")
      .def("loadFromXML",&cubic_hermite_spline_t::loadFromXML<cubic_hermite_spline_t>,bp::args("filename","tag_name"),"Loads *this from a XML file.")
      .def("saveAsBinary",&cubic_hermite_spline_t::saveAsBinary<cubic_hermite_spline_t>,bp::args("filename"),"Saves *this inside a binary file.")
      .def("loadFromBinary",&cubic_hermite_spline_t::loadFromBinary<cubic_hermite_spline_t>,bp::args("filename"),"Loads *this from a binary file.")
      ;

    /** END cubic_hermite_spline **/
    /** BEGIN curve constraints**/
    class_<curve_constraints_t>
        ("curve_constraints", init<int>())
            .add_property("init_vel", &get_init_vel, &set_init_vel)
            .add_property("init_acc", &get_init_acc, &set_init_acc)
            .add_property("init_jerk", &get_init_jerk, &set_init_jerk)
            .add_property("end_vel", &get_end_vel, &set_end_vel)
            .add_property("end_acc", &get_end_acc, &set_end_acc)
            .add_property("end_jerk", &get_end_jerk, &set_end_jerk)
        ;
    /** END curve constraints**/
    /** BEGIN bernstein polynomial**/
    class_<bernstein_t>
    ("bernstein", init<const unsigned int, const unsigned int>())
      .def("__call__", &bernstein_t::operator())
    ;
    /** END bernstein polynomial**/

    /** BEGIN SO3 Linear**/
    class_<SO3Linear_t, bases<curve_rotation_t> >("SO3Linear",  init<>())
      .def("__init__", make_constructor(&wrapSO3LinearConstructorFromMatrix,default_call_policies(),args("init_rotation","end_rotation","min","max")),"Create a SO3 Linear curve between two rotations, defined for t \in [min,max]."
     " The input rotations are expressed as 3x3 matrix.")
      .def("__init__", make_constructor(&wrapSO3LinearConstructorFromQuaternion,default_call_policies(),args("init_rotation","end_rotation","min","max")),"Create a SO3 Linear curve between two rotations, defined for t \in [min,max]."
         " The input rotations are expressed as Quaternions.")
      .def("computeAsQuaternion",&SO3Linear_t::computeAsQuaternion,"Output the quaternion of the rotation at the given time. This rotation is obtained by a Spherical Linear Interpolation between the initial and final rotation.")
//      .def("saveAsText", &SO3Linear_t::saveAsText<SO3Linear_t>,bp::args("filename"),"Saves *this inside a text file.")
//      .def("loadFromText",&SO3Linear_t::loadFromText<SO3Linear_t>,bp::args("filename"),"Loads *this from a text file.")
//      .def("saveAsXML",&SO3Linear_t::saveAsXML<SO3Linear_t>,bp::args("filename","tag_name"),"Saves *this inside a XML file.")
//      .def("loadFromXML",&SO3Linear_t::loadFromXML<SO3Linear_t>,bp::args("filename","tag_name"),"Loads *this from a XML file.")
//      .def("saveAsBinary",&SO3Linear_t::saveAsBinary<SO3Linear_t>,bp::args("filename"),"Saves *this inside a binary file.")
//      .def("loadFromBinary",&SO3Linear_t::loadFromBinary<SO3Linear_t>,bp::args("filename"),"Loads *this from a binary file.")
       ;

    /** END  SO3 Linear**/
    /** BEGIN SE3 Curve**/
    class_<SE3Curve_t, bases<curve_abc_t> >("SE3Curve",  init<>())
      .def("__init__",
       make_constructor(&wrapSE3CurveFromTransform,default_call_policies(),
       args("init_transform","end_transform","min","max")),
     "Create a SE3 curve between two transform, defined for t \in [min,max]."
     " Using linear interpolation for translation and slerp for rotation between init and end."
     " The input transform are expressed as 4x4 matrix.")
      .def("__init__",
       make_constructor(&wrapSE3CurveFromTwoCurves,
       default_call_policies(),
       args("translation_curve","rotation_curve")),
       "Create a SE3 curve from a translation curve and a rotation one."
        "The translation curve should be of dimension 3 and the rotation one should output 3x3 matrix"
        "Both curves should have the same time bounds.")
        .def("__init__",
         make_constructor(&wrapSE3CurveFromTranslation,
         default_call_policies(),
         args("translation_curve","init_rotation","end_rotation")),
         "Create a SE3 curve from a translation curve and two rotation"
          "The translation curve should be of dimension 3, the time definition of the SE3curve will the same as the translation curve."
          "The orientation along the SE3Curve will be a slerp between the two given rotations."
          "The orientations should be represented as 3x3 rotation matrix")
        .def("__init__",
         make_constructor(&wrapSE3CurveFromBezier3Translation,
         default_call_policies(),
         args("translation_curve","init_rotation","end_rotation")),
         "Create a SE3 curve from a translation curve and two rotation"
          "The translation curve should be of dimension 3, the time definition of the SE3curve will the same as the translation curve."
          "The orientation along the SE3Curve will be a slerp between the two given rotations."
          "The orientations should be represented as 3x3 rotation matrix")
        .def("rotation", &se3returnRotation,"Output the rotation (as a 3x3 matrix) at the given time.",args("self","time"))
        .def("translation", &se3returnTranslation,"Output the rotation (as a vector 3) at the given time.",args("self","time"))
        .def("__call__", &se3Return,"Evaluate the curve at the given time.",args("self","t"))
        .def("derivate", &se3ReturnDerivate,"Evaluate the derivative of order N of curve at time t.",args("self","t","N"))
        .def("min", &SE3Curve_t::min, "Get the LOWER bound on interval definition of the curve.")
        .def("max", &SE3Curve_t::max,"Get the HIGHER bound on interval definition of the curve.")
        .def("dim", &SE3Curve_t::dim,"Get the dimension of the curve.")
//        .def("saveAsText", &SE3Curve_t::saveAsText<SE3Curve_t>,bp::args("filename"),"Saves *this inside a text file.")
//        .def("loadFromText",&SE3Curve_t::loadFromText<SE3Curve_t>,bp::args("filename"),"Loads *this from a text file.")
//        .def("saveAsXML",&SE3Curve_t::saveAsXML<SE3Curve_t>,bp::args("filename","tag_name"),"Saves *this inside a XML file.")
//        .def("loadFromXML",&SE3Curve_t::loadFromXML<SE3Curve_t>,bp::args("filename","tag_name"),"Loads *this from a XML file.")
//        .def("saveAsBinary",&SE3Curve_t::saveAsBinary<SE3Curve_t>,bp::args("filename"),"Saves *this inside a binary file.")
//        .def("loadFromBinary",&SE3Curve_t::loadFromBinary<SE3Curve_t>,bp::args("filename"),"Loads *this from a binary file.")
        ;

    /** END SE3 Curve**/
    /** BEGIN curves conversion**/
    def("polynomial_from_bezier", polynomial_from_curve<polynomial_t,bezier_t>);
    def("polynomial_from_hermite", polynomial_from_curve<polynomial_t,cubic_hermite_spline_t>);
    def("bezier_from_hermite", bezier_from_curve<bezier_t,cubic_hermite_spline_t>);
    def("bezier_from_polynomial", bezier_from_curve<bezier_t,polynomial_t>);
    def("hermite_from_bezier", hermite_from_curve<cubic_hermite_spline_t, bezier_t>);
    def("hermite_from_polynomial", hermite_from_curve<cubic_hermite_spline_t, polynomial_t>);
    /** END curves conversion**/

    optimization::python::exposeOptimization();

  } // End BOOST_PYTHON_MODULE
} // namespace curves<|MERGE_RESOLUTION|>--- conflicted
+++ resolved
@@ -2,7 +2,10 @@
 #include "archive_python_binding.h"
 #include "optimization_python.h"
 
+#include <vector>
 #include <boost/python.hpp>
+
+
 
 namespace curves
 {
@@ -585,16 +588,13 @@
            "Add a new curve to piecewise curve, which should be defined in T_{min},T_{max}] "
            "where T_{min} is equal toT_{max} of the actual piecewise curve.")
       .def("is_continuous", &piecewise_polynomial_curve_t::is_continuous,"Check if the curve is continuous at the given order.")
-<<<<<<< HEAD
       .def("convert_piecewise_curve_to_bezier", &piecewise_polynomial_curve_t::convert_piecewise_curve_to_bezier<bezier_t>,
            "Convert a piecewise polynomial curve to to a piecewise bezier curve")
       .def("convert_piecewise_curve_to_cubic_hermite", &piecewise_polynomial_curve_t::convert_piecewise_curve_to_cubic_hermite<cubic_hermite_spline_t>,
            "Convert a piecewise polynomial curve to to a piecewise cubic hermite spline")
-=======
       .def("curve_at_index",&piecewise_polynomial_curve_t::curve_at_index, return_value_policy<copy_const_reference>())
       .def("curve_at_time" ,&piecewise_polynomial_curve_t::curve_at_time , return_value_policy<copy_const_reference>())
       .def("num_curves" ,&piecewise_polynomial_curve_t::num_curves)
->>>>>>> b0684cb0
       .def("saveAsText", &piecewise_polynomial_curve_t::saveAsText<piecewise_polynomial_curve_t>,bp::args("filename"),"Saves *this inside a text file.")
       .def("loadFromText",&piecewise_polynomial_curve_t::loadFromText<piecewise_polynomial_curve_t>,bp::args("filename"),"Loads *this from a text file.")
       .def("saveAsXML",&piecewise_polynomial_curve_t::saveAsXML<piecewise_polynomial_curve_t>,bp::args("filename","tag_name"),"Saves *this inside a XML file.")
@@ -609,16 +609,13 @@
       .def("compute_derivate",&piecewise_polynomial_curve_t::compute_derivate,"Return a piecewise_polynomial curve which is the derivate of this.",args("self","order"))
       .def("add_curve", &piecewise_bezier_curve_t::add_curve)
       .def("is_continuous", &piecewise_bezier_curve_t::is_continuous)
-<<<<<<< HEAD
       .def("convert_piecewise_curve_to_polynomial", &piecewise_bezier_curve_t::convert_piecewise_curve_to_polynomial<polynomial_t>,
            "Convert a piecewise bezier curve to to a piecewise polynomial curve")
       .def("convert_piecewise_curve_to_cubic_hermite", &piecewise_bezier_curve_t::convert_piecewise_curve_to_cubic_hermite<cubic_hermite_spline_t>,
            "Convert a piecewise bezier curve to to a piecewise cubic hermite spline")
-=======
       .def("curve_at_index",&piecewise_bezier_curve_t::curve_at_index, return_value_policy<copy_const_reference>())
       .def("curve_at_time" ,&piecewise_bezier_curve_t::curve_at_time , return_value_policy<copy_const_reference>())
       .def("num_curves" ,&piecewise_bezier_curve_t::num_curves)
->>>>>>> b0684cb0
       .def("saveAsText", &piecewise_bezier_curve_t::saveAsText<piecewise_bezier_curve_t>,bp::args("filename"),"Saves *this inside a text file.")
       .def("loadFromText",&piecewise_bezier_curve_t::loadFromText<piecewise_bezier_curve_t>,bp::args("filename"),"Loads *this from a text file.")
       .def("saveAsXML",&piecewise_bezier_curve_t::saveAsXML<piecewise_bezier_curve_t>,bp::args("filename","tag_name"),"Saves *this inside a XML file.")
@@ -631,18 +628,14 @@
     ("piecewise_cubic_hermite_curve", init<>())
       .def("__init__", make_constructor(&wrapPiecewiseCubicHermiteCurveConstructor))
       .def("add_curve", &piecewise_cubic_hermite_curve_t::add_curve)
-<<<<<<< HEAD
       .def("is_continuous", &piecewise_cubic_hermite_curve_t::is_continuous)
       .def("convert_piecewise_curve_to_polynomial", &piecewise_cubic_hermite_curve_t::convert_piecewise_curve_to_polynomial<polynomial_t>,
            "Convert a piecewise cubic hermite spline to to a piecewise polynomial curve")
       .def("convert_piecewise_curve_to_bezier", &piecewise_cubic_hermite_curve_t::convert_piecewise_curve_to_bezier<bezier_t>,
            "Convert a piecewise cubic hermite spline to to a piecewise bezier curve")
-=======
-      .def("is_continuous", &piecewise_cubic_hermite_curve_t::is_continuous,"Check if the curve is continuous at the given order.")
       .def("curve_at_index",&piecewise_cubic_hermite_curve_t::curve_at_index, return_value_policy<copy_const_reference>())
       .def("curve_at_time" ,&piecewise_cubic_hermite_curve_t::curve_at_time , return_value_policy<copy_const_reference>())
       .def("num_curves" ,&piecewise_cubic_hermite_curve_t::num_curves)
->>>>>>> b0684cb0
       .def("saveAsText", &piecewise_cubic_hermite_curve_t::saveAsText<piecewise_cubic_hermite_curve_t>,bp::args("filename"),"Saves *this inside a text file.")
       .def("loadFromText",&piecewise_cubic_hermite_curve_t::loadFromText<piecewise_cubic_hermite_curve_t>,bp::args("filename"),"Loads *this from a text file.")
       .def("saveAsXML",&piecewise_cubic_hermite_curve_t::saveAsXML<piecewise_cubic_hermite_curve_t>,bp::args("filename","tag_name"),"Saves *this inside a XML file.")
