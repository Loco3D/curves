--- conflicted
+++ resolved
@@ -2,23 +2,16 @@
 #include "archive_python_binding.h"
 #include "optimization_python.h"
 
-#include <vector>
 #include <boost/python.hpp>
 
-<<<<<<< HEAD
-
-=======
 #ifdef CURVES_WITH_PINOCCHIO_SUPPORT
 #include <pinocchio/spatial/se3.hpp>
 #include <pinocchio/spatial/motion.hpp>
 #endif //CURVES_WITH_PINOCCHIO_SUPPORT
->>>>>>> 9a2def3f
 
 namespace curves
 {
   using namespace boost::python;
-
-
 
   /* base wrap of curve_abc and others parent abstract class: must implement all pure virtual methods */
   struct CurveWrapper : curve_abc_t, wrapper<curve_abc_t>
