--- conflicted
+++ resolved
@@ -1,12 +1,5 @@
-<<<<<<< HEAD
-# FOR PRINT, TO REMOVE
-import sys
-# END FOR PRINT
-
-=======
 import unittest
 import os
->>>>>>> b6633721
 
 from numpy import matrix
 from numpy.linalg import norm
@@ -48,12 +41,8 @@
         a.min()
         a.max()
         a(0.4)
-<<<<<<< HEAD
         self.assertTrue ((a(a.min()) == matrix([1., 2., 3.]).transpose()).all())
         self.assertTrue ((a.derivate(0.4, 0) == a(0.4)).all())
-=======
-        self.assertTrue((a.derivate(0.4, 0) == a(0.4)).all())
->>>>>>> b6633721
         a.derivate(0.4, 2)
         a = a.compute_derivate(100)
         prim = a.compute_primitive(1)
@@ -119,12 +108,8 @@
         a.min()
         a.max()
         a(0.4)
-<<<<<<< HEAD
         self.assertTrue ((a(a.min()) == matrix([1., 2., 3.]).transpose()).all())
         self.assertTrue ((a.derivate(0.4, 0) == a(0.4)).all())
-=======
-        self.assertTrue((a.derivate(0.4, 0) == a(0.4)).all())
->>>>>>> b6633721
         a.derivate(0.4, 2)
         a_derivated = a.compute_derivate(1)
         self.assertTrue((a.derivate(0.4, 1) == a_derivated(0.4)).all())
@@ -168,13 +153,7 @@
         pc.min()
         pc.max()
         pc(0.4)
-<<<<<<< HEAD
         self.assertTrue ((pc(pc.min()) == matrix([1., 1., 1.]).transpose()).all())
-        self.assertTrue ((pc.derivate(0.4, 0) == pc(0.4)).all())
-        pc.derivate(0.4, 2)
-        pc.is_continuous(0)
-        pc.is_continuous(1)
-=======
         self.assertTrue((pc.derivate(0.4, 0) == pc(0.4)).all())
         pc.derivate(0.4, 2)
         pc.is_continuous(0)
@@ -185,7 +164,6 @@
         pc_test.loadFromText("serialization_pc.test")
         self.assertTrue((pc(0.4) == pc_test(0.4)).all())
         os.remove("serialization_pc.test")
->>>>>>> b6633721
         return
 
     def test_piecewise_bezier3_curve(self):
@@ -199,13 +177,7 @@
         pc.min()
         pc.max()
         pc(0.4)
-<<<<<<< HEAD
         self.assertTrue ((pc(pc.min()) == matrix([1., 2., 3.]).transpose()).all())
-        self.assertTrue ((pc.derivate(0.4, 0) == pc(0.4)).all())
-        pc.derivate(0.4, 2)
-        pc.is_continuous(0)
-        pc.is_continuous(1)
-=======
         self.assertTrue((pc.derivate(0.4, 0) == pc(0.4)).all())
         pc.derivate(0.4, 2)
         pc.is_continuous(0)
@@ -216,7 +188,6 @@
         pc_test.loadFromText("serialization_pc.test")
         self.assertTrue((pc(0.4) == pc_test(0.4)).all())
         os.remove("serialization_pc.test")
->>>>>>> b6633721
         return
 
     def test_piecewise_bezier6_curve(self):
@@ -230,13 +201,7 @@
         pc.min()
         pc.max()
         pc(0.4)
-<<<<<<< HEAD
         self.assertTrue ((pc(pc.min()) == matrix([1., 2., 3., 7., 5., 5.]).transpose()).all())
-        self.assertTrue ((pc.derivate(0.4, 0) == pc(0.4)).all())
-        pc.derivate(0.4, 2)
-        pc.is_continuous(0)
-        pc.is_continuous(1)
-=======
         self.assertTrue((pc.derivate(0.4, 0) == pc(0.4)).all())
         pc.derivate(0.4, 2)
         pc.is_continuous(0)
@@ -247,7 +212,6 @@
         pc_test.loadFromText("serialization_pc.test")
         self.assertTrue((pc(0.4) == pc_test(0.4)).all())
         os.remove("serialization_pc.test")
->>>>>>> b6633721
         return
 
     def test_piecewise_cubic_hermite_curve(self):
@@ -264,14 +228,7 @@
         pc.min()
         pc.max()
         pc(0.4)
-<<<<<<< HEAD
         self.assertTrue ((pc(0.) == matrix([1., 2., 3.]).transpose()).all())
-        self.assertTrue ((pc.derivate(0.,1) == matrix([2., 2., 2.]).transpose()).all())
-        self.assertTrue ((pc.derivate(0.4, 0) == pc(0.4)).all())
-        pc.derivate(0.4, 2)
-        pc.is_continuous(0)
-        pc.is_continuous(1)
-=======
         self.assertTrue((pc.derivate(0.4, 0) == pc(0.4)).all())
         pc.derivate(0.4, 2)
         pc.is_continuous(0)
@@ -282,7 +239,6 @@
         pc_test.loadFromText("serialization_pc.test")
         self.assertTrue((pc(0.4) == pc_test(0.4)).all())
         os.remove("serialization_pc.test")
->>>>>>> b6633721
         return
 
     def test_exact_cubic(self):
@@ -324,7 +280,6 @@
         a = exact_cubic(waypoints, time_waypoints, c)
         return
 
-<<<<<<< HEAD
     def test_cubic_hermite_spline(self):
         points = matrix([[1., 2., 3.], [4., 5., 6.]]).transpose()
         tangents = matrix([[2., 2., 2.], [4., 4., 4.]]).transpose()
@@ -339,8 +294,6 @@
         a.derivate(0.4, 2)
         return
 
-=======
->>>>>>> b6633721
     def test_conversion_curves(self):
         __EPS = 1e-6
         waypoints = matrix([[1., 2., 3.], [4., 5., 6.]]).transpose()
